import requests
from fastapi import APIRouter, Depends, File, Form, HTTPException, UploadFile
from fastapi.responses import JSONResponse
<<<<<<< HEAD
from pydantic import BaseModel
from typing import List
=======
from pydantic import BaseModel, Field
from typing import Optional, List
>>>>>>> 69ed3ecd
from bs4 import BeautifulSoup
from urllib.parse import urljoin
import secrets
import string
<<<<<<< HEAD

=======
>>>>>>> 69ed3ecd

from app.RAG.rag_helper import generate_response
from app.RAG.pdf_processor import process_and_index_data
from app.RAG.auth_utils import get_current_user, validate_api_key, get_api_key
from app.RAG.link_finder import get_internal_links
from app.RAG.enums import Theme, Position

rag_router = APIRouter(prefix="/rag", tags=["RAG"])


# ------------------ MODELS ------------------ #

class CreateChatbotRequest(BaseModel):
    chatbot_title: str

class QueryRequest(BaseModel):
    query: str
    api_key: str


class QAPair(BaseModel):
    question: str
    answer: str


class RawTextRequest(BaseModel):
    chatbot_title: str
    raw_text: str


class QARequest(BaseModel):
    chatbot_title: str
    qa_pairs: List[QAPair]


class FileRequest(BaseModel):
    chatbot_title: str
    filename: str
    file_bytes: str
    
class DiscoverRequest(BaseModel):
    url: str

class FetchRequest(BaseModel):
    base_url: str
    endpoint: str
    chatbot_title: str
    
class FlushRequest(BaseModel):
    chatbot_title: str



class CreateChatbotRequest(BaseModel):
    chatbot_title: str
    category: str = Field(..., min_length=1, max_length=100)
    description: Optional[str] = None


class UpdateChatbotRequest(BaseModel):
    chatbot_title: str
    category: Optional[str] = Field(None, min_length=1, max_length=100)
    description: Optional[str] = None


class AppearanceRequest(BaseModel):
    chatbot_title: str
    bot_title: Optional[str] = None
    theme: Optional[Theme] = None
    primary_color_rgb: Optional[str] = Field(None, pattern=r'^rgb\(\d{1,3},\s*\d{1,3},\s*\d{1,3}\)$|^#[0-9A-Fa-f]{6}$')
    border_radius_px: Optional[int] = Field(None, ge=0, le=50)
    position: Optional[Position] = None


class GetAppearanceRequest(BaseModel):
    chatbot_title: str
    api_key: str


class AppearanceResponse(BaseModel):
    id: str
    user_id: str
    chatbot_title: str
    bot_avatar_url: Optional[str]
    theme: Optional[str]
    primary_color_rgb: Optional[str]
    border_radius_px: Optional[int]
    position: Optional[str]
    created_at: str
    updated_at: str


# ------------------ CREATE CHATBOT ------------------ #

@rag_router.post("/create-chatbot")
def create_chatbot_api(
    request: CreateChatbotRequest,
    current_user: dict = Depends(get_current_user),
):
    """Create (or return existing) API key for a chatbot with category and description."""
    user_id = current_user["id"]
    chatbot_title = request.chatbot_title.lower()

    try:
        from app.supabase import get_admin_supabase_client
        supabase = get_admin_supabase_client()

        existing = (
            supabase.table("chatbot_configs")
            .select("api_key, category, description")
            .eq("user_id", user_id)
            .eq("chatbot_title", chatbot_title)
            .execute()
        )

        if existing.data:
            return {
                "api_key": existing.data[0]["api_key"], 
                "message": "API key already exists",
                "category": existing.data[0].get("category"),
                "description": existing.data[0].get("description")
            }

        api_key = "snb_" + "".join(
            secrets.choice(string.ascii_letters + string.digits) for _ in range(32)
        )

        supabase.table("chatbot_configs").insert({
            "user_id": user_id,
            "chatbot_title": chatbot_title,
            "api_key": api_key,
            "is_active": True,
            "category": request.category,
            "description": request.description,
        }).execute()

        return {
            "api_key": api_key, 
            "message": "API key created successfully",
            "category": request.category,
            "description": request.description
        }

    except Exception as e:
        raise HTTPException(status_code=500, detail=f"API key creation failed: {str(e)}")

<<<<<<< HEAD
=======

@rag_router.put("/update-chatbot")
def update_chatbot_api(
    request: UpdateChatbotRequest,
    current_user: dict = Depends(get_current_user),
):
    """Update chatbot category and description."""
    user_id = current_user["id"]
    chatbot_title = request.chatbot_title.lower()

    try:
        from app.supabase import get_admin_supabase_client
        supabase = get_admin_supabase_client()

        # Check if chatbot exists and get current data
        existing = (
            supabase.table("chatbot_configs")
            .select("id, category, description, api_key")
            .eq("user_id", user_id)
            .eq("chatbot_title", chatbot_title)
            .execute()
        )

        if not existing.data:
            raise HTTPException(status_code=404, detail="Chatbot not found")

        # Prepare update data - only include fields that are provided
        update_data = {}
        if request.category is not None:
            update_data["category"] = request.category
        if request.description is not None:
            update_data["description"] = request.description

        if not update_data:
            raise HTTPException(status_code=400, detail="No fields to update")

        # Update the chatbot
        result = (
            supabase.table("chatbot_configs")
            .update(update_data)
            .eq("user_id", user_id)
            .eq("chatbot_title", chatbot_title)
            .execute()
        )

        # Get updated data
        updated = (
            supabase.table("chatbot_configs")
            .select("category, description, api_key")
            .eq("user_id", user_id)
            .eq("chatbot_title", chatbot_title)
            .execute()
        )

        return {
            "message": "Chatbot updated successfully",
            "api_key": updated.data[0]["api_key"],
            "category": updated.data[0]["category"],
            "description": updated.data[0]["description"],
            "updated_fields": list(update_data.keys())
        }

    except HTTPException:
        raise
    except Exception as e:
        raise HTTPException(status_code=500, detail=f"Chatbot update failed: {str(e)}")


# ------------------ APPEARANCE MANAGEMENT ------------------ #

@rag_router.post("/create-appearance")
async def create_appearance(
    chatbot_title: str = Form(...),
    avatar: Optional[UploadFile] = File(None),
    theme: Optional[Theme] = Form(None),
    primary_color_rgb: Optional[str] = Form(None),
    border_radius_px: Optional[int] = Form(None),
    position: Optional[Position] = Form(None),
    current_user: dict = Depends(get_current_user),
):
    """Create chatbot appearance settings."""
    user_id = current_user["id"]
    chatbot_title = chatbot_title.lower()

    try:
        from app.supabase import get_admin_supabase_client
        supabase = get_admin_supabase_client()

        # Check if chatbot exists
        chatbot_exists = (
            supabase.table("chatbot_configs")
            .select("id")
            .eq("user_id", user_id)
            .eq("chatbot_title", chatbot_title)
            .execute()
        )

        if not chatbot_exists.data:
            raise HTTPException(status_code=404, detail="Chatbot not found")

        # Check if appearance already exists
        existing = (
            supabase.table("chatbot_appearance")
            .select("id")
            .eq("user_id", user_id)
            .eq("chatbot_title", chatbot_title)
            .execute()
        )

        if existing.data:
            raise HTTPException(status_code=409, detail="Appearance settings already exist. Use update-appearance instead.")

        # Handle avatar upload if provided
        bot_avatar_url = None
        if avatar:
            # Validate file type
            if not avatar.content_type.startswith('image/'):
                raise HTTPException(status_code=400, detail="Avatar must be an image file")
            
            # Validate file size (max 2MB)
            file_content = await avatar.read()
            if len(file_content) > 2 * 1024 * 1024:  # 2MB limit
                raise HTTPException(status_code=400, detail="Avatar file too large. Maximum size is 2MB.")
            
            # Convert to base64 and store in database
            import base64
            file_extension = avatar.filename.split('.')[-1] if '.' in avatar.filename else 'png'
            base64_data = base64.b64encode(file_content).decode('utf-8')
            bot_avatar_url = f"data:image/{file_extension};base64,{base64_data}"

        # Prepare appearance data
        appearance_data = {
            "user_id": user_id,
            "chatbot_title": chatbot_title,
        }
        
        if bot_avatar_url is not None:
            appearance_data["bot_avatar_url"] = bot_avatar_url
        if theme is not None:
            appearance_data["theme"] = theme.value
        if primary_color_rgb is not None:
            appearance_data["primary_color_rgb"] = primary_color_rgb
        if border_radius_px is not None:
            appearance_data["border_radius_px"] = border_radius_px
        if position is not None:
            appearance_data["position"] = position.value

        # Create new appearance
        result = (
            supabase.table("chatbot_appearance")
            .insert(appearance_data)
            .execute()
        )

        return {
            "message": "Appearance created successfully",
            "appearance_data": appearance_data
        }

    except HTTPException:
        raise
    except Exception as e:
        raise HTTPException(status_code=500, detail=f"Appearance creation failed: {str(e)}")


@rag_router.put("/update-appearance")
async def update_appearance(
    chatbot_title: str = Form(...),
    avatar: Optional[UploadFile] = File(None),
    theme: Optional[Theme] = Form(None),
    primary_color_rgb: Optional[str] = Form(None),
    border_radius_px: Optional[int] = Form(None),
    position: Optional[Position] = Form(None),
    current_user: dict = Depends(get_current_user),
):
    """Update chatbot appearance settings."""
    user_id = current_user["id"]
    chatbot_title = chatbot_title.lower()

    try:
        from app.supabase import get_admin_supabase_client
        supabase = get_admin_supabase_client()

        # Check if chatbot exists
        chatbot_exists = (
            supabase.table("chatbot_configs")
            .select("id")
            .eq("user_id", user_id)
            .eq("chatbot_title", chatbot_title)
            .execute()
        )

        if not chatbot_exists.data:
            raise HTTPException(status_code=404, detail="Chatbot not found")

        # Check if appearance exists
        existing = (
            supabase.table("chatbot_appearance")
            .select("id")
            .eq("user_id", user_id)
            .eq("chatbot_title", chatbot_title)
            .execute()
        )

        if not existing.data:
            raise HTTPException(status_code=404, detail="Appearance settings not found. Use create-appearance first.")

        # Handle avatar upload if provided
        bot_avatar_url = None
        if avatar:
            # Validate file type
            if not avatar.content_type.startswith('image/'):
                raise HTTPException(status_code=400, detail="Avatar must be an image file")
            
            # Validate file size (max 2MB)
            file_content = await avatar.read()
            if len(file_content) > 2 * 1024 * 1024:  # 2MB limit
                raise HTTPException(status_code=400, detail="Avatar file too large. Maximum size is 2MB.")
            
            # Convert to base64 and store in database
            import base64
            file_extension = avatar.filename.split('.')[-1] if '.' in avatar.filename else 'png'
            base64_data = base64.b64encode(file_content).decode('utf-8')
            bot_avatar_url = f"data:image/{file_extension};base64,{base64_data}"

        # Prepare update data - only include fields that are provided
        update_data = {}
        
        if bot_avatar_url is not None:
            update_data["bot_avatar_url"] = bot_avatar_url
        if theme is not None:
            update_data["theme"] = theme.value
        if primary_color_rgb is not None:
            update_data["primary_color_rgb"] = primary_color_rgb
        if border_radius_px is not None:
            update_data["border_radius_px"] = border_radius_px
        if position is not None:
            update_data["position"] = position.value

        if not update_data:
            raise HTTPException(status_code=400, detail="No fields to update")

        # Update appearance
        result = (
            supabase.table("chatbot_appearance")
            .update(update_data)
            .eq("user_id", user_id)
            .eq("chatbot_title", chatbot_title)
            .execute()
        )

        return {
            "message": "Appearance updated successfully",
            "updated_fields": list(update_data.keys())
        }

    except HTTPException:
        raise
    except Exception as e:
        raise HTTPException(status_code=500, detail=f"Appearance update failed: {str(e)}")


@rag_router.post("/appearance")
def get_appearance(request: GetAppearanceRequest):
    """Get current chatbot appearance settings using API key."""
    api_data = validate_api_key(request.api_key)
    if not api_data:
        raise HTTPException(status_code=401, detail="Invalid or inactive API key")

    user_id = api_data["user_id"]
    chatbot_title = request.chatbot_title.lower()

    try:
        from app.supabase import get_admin_supabase_client
        supabase = get_admin_supabase_client()

        result = (
            supabase.table("chatbot_appearance")
            .select("*")
            .eq("user_id", user_id)
            .eq("chatbot_title", chatbot_title)
            .execute()
        )

        if not result.data:
            # Return default values if no appearance settings exist
            return {
                "chatbot_title": chatbot_title,
                "bot_avatar_url": None,
                "theme": None,
                "primary_color_rgb": None,
                "border_radius_px": None,
                "position": None,
                "message": "No appearance settings found - using defaults"
            }

        return AppearanceResponse(**result.data[0])

    except HTTPException:
        raise
    except Exception as e:
        raise HTTPException(status_code=500, detail=f"Failed to fetch appearance: {str(e)}")


# ------------------ USER BOT COUNT & ANALYTICS ------------------ #
@rag_router.get("/user/bot-analytics")
def get_user_bot_analytics(current_user: dict = Depends(get_current_user)):
    """Get user's bots with analytics including query data and token usage count."""
    user_id = current_user["id"]
    
    try:
        from app.supabase import get_admin_supabase_client
        supabase = get_admin_supabase_client()
        
        # Get all bots (active and inactive) for this user
        result = (
            supabase.table("chatbot_configs")
            .select("chatbot_title, is_active")
            .eq("user_id", user_id)
            .execute()
        )
        
        # Separate active and inactive bots
        active_bots = [bot["chatbot_title"] for bot in result.data if bot["is_active"]]
        inactive_bots = [bot["chatbot_title"] for bot in result.data if not bot["is_active"]]
        
        return {
            "user_id": user_id,
            "total_bots": len(result.data),
            "active_bots_count": len(active_bots),
            "inactive_bots_count": len(inactive_bots),
            "active_bots": active_bots,
            "inactive_bots": inactive_bots
        }
        
    except Exception as e:
        raise HTTPException(status_code=500, detail=f"Failed to get bot count: {str(e)}")
>>>>>>> 69ed3ecd
# ------------------ DOCS SEPARATED ------------------ #

@rag_router.post("/docs/file")
def docs_file(
    file: UploadFile = File(...),
    chatbot_title: str = Form(...),
    current_user: dict = Depends(get_current_user),
):
    """Upload a document file (.pdf/.docx/.txt) and index it into the chatbot."""
    user_id = current_user["id"]

    # ✅ normalize chatbot title
    chatbot_title = chatbot_title.lower()

    # ✅ ensure API key exists for this chatbot
    api_key = get_api_key(user_id, chatbot_title)
    if not api_key:
        raise HTTPException(
            status_code=403,
            detail=f"No active API key found for chatbot '{chatbot_title}'"
        )

    if not file.filename.lower().endswith((".pdf", ".docx", ".txt")):
        raise HTTPException(
            status_code=400, detail="Only .pdf, .docx, and .txt files are supported"
        )

    file_bytes = file.file.read()
    filename = file.filename

    result = process_and_index_data(
        user_id=user_id,
        filename=filename,
        file_bytes=file_bytes,
        chatbot_title=chatbot_title,
    )

    return {
        "message": f"File '{filename}' processed successfully",
        "chunks_indexed": result["chunks_indexed"],
        "api_key": api_key,
    }


@rag_router.post("/docs/raw")
def upload_raw_text(request: RawTextRequest, current_user: dict = Depends(get_current_user)):
    """Upload and index raw text input."""
    user_id = current_user["id"]
    chatbot_title = request.chatbot_title.lower()

    api_key = get_api_key(user_id, chatbot_title)
    if not api_key:
        raise HTTPException(status_code=403, detail=f"No active API key found for chatbot '{chatbot_title}'")

    result = process_and_index_data(
        user_id=user_id,
        raw_text=request.raw_text,
        chatbot_title=chatbot_title,
    )

    return result


@rag_router.post("/docs/qa")
def upload_qa_pairs(request: QARequest, current_user: dict = Depends(get_current_user)):
    """Upload and index QA pairs."""
    user_id = current_user["id"]
    chatbot_title = request.chatbot_title.lower()

    api_key = get_api_key(user_id, chatbot_title)
    if not api_key:
        raise HTTPException(status_code=403, detail=f"No active API key found for chatbot '{chatbot_title}'")

    qa_data = [{"question": qa.question, "answer": qa.answer} for qa in request.qa_pairs]

    result = process_and_index_data(
        user_id=user_id,
        qa_json=qa_data,
        chatbot_title=chatbot_title,
    )

    return result


# ------------------ WEB CRAWLING ------------------ #

@rag_router.post("/crawl/discover")
def discover_links(request: DiscoverRequest, current_user: dict = Depends(get_current_user)):
    """Discover all internal endpoints from the given website."""
    if not current_user or "id" not in current_user:
        raise HTTPException(status_code=401, detail="Invalid or unauthorized user")

    endpoints = get_internal_links(request.url)
    return {"base_url": request.url, "endpoints": endpoints}


@rag_router.post("/crawl/fetch")
def fetch_and_index(
    request: FetchRequest,
    current_user: dict = Depends(get_current_user),
):
    """Fetch a specific endpoint and index its content into RAG pipeline with heading + body grouping."""
    user_id = current_user["id"]
    chatbot_title = request.chatbot_title.lower()

    api_key = get_api_key(user_id, chatbot_title)
    if not api_key:
        raise HTTPException(status_code=403, detail=f"No active API key found for chatbot '{chatbot_title}'")

    full_url = urljoin(request.base_url, request.endpoint)

    try:
        response = requests.get(full_url, timeout=10)
        response.raise_for_status()
    except Exception as e:
        raise HTTPException(status_code=400, detail=f"Failed to fetch {full_url}: {str(e)}")

    soup = BeautifulSoup(response.text, "html.parser")

    grouped_chunks = []
    current_heading = None
    current_block = []

    for el in soup.find_all(["h1", "h2", "h3", "h4", "p", "li"]):
        text = el.get_text(" ", strip=True)
        if not text:
            continue
        if el.name in ["h1", "h2", "h3", "h4"]:
            if current_heading or current_block:
                grouped_chunks.append({"heading": current_heading, "content": " ".join(current_block).strip()})
                current_block = []
            current_heading = text
        else:
            current_block.append(text)

    if current_heading or current_block:
        grouped_chunks.append({"heading": current_heading, "content": " ".join(current_block).strip()})

    if not grouped_chunks:
        raise HTTPException(status_code=400, detail=f"No meaningful structured text found on {full_url}")

    results = []
    for block in grouped_chunks:
        combined_text = f"{block['heading']}\n{block['content']}" if block["heading"] else block["content"]
        result = process_and_index_data(
            user_id=user_id,
            raw_text=combined_text,
            filename=request.endpoint.strip("/"),
            source_type="web_crawling",
            chatbot_title=chatbot_title,
        )
        results.append({
            "heading": block["heading"],
            "preview": combined_text[:120],
            "chunks_indexed": result["chunks_indexed"]
        })

    return {
        "base_url": request.base_url,
        "endpoint": request.endpoint,
        "blocks_extracted": len(grouped_chunks),
        "indexed_blocks": results
    }

# ------------------ ASK ------------------ #

@rag_router.post("/ask")
async def ask(request: QueryRequest):
    """Ask questions using API key (no authentication required)."""
    api_data = validate_api_key(request.api_key)
    if not api_data:
        raise HTTPException(status_code=401, detail="Invalid or inactive API key")

    user_id = api_data["user_id"]
    chatbot_title = api_data["chatbot_title"].lower()

    full_text = "".join([chunk for chunk in generate_response(request.query, user_id, chatbot_title)])
    return JSONResponse({"answer": full_text})

# ------------------ FLUSH ------------------ #

@rag_router.post("/flush")
def flush_namespace(
    request: FlushRequest,
    current_user: dict = Depends(get_current_user)
):
    """Flush all vectors for a chatbot's namespace."""
    user_id = current_user["id"]
    chatbot_title = request.chatbot_title.lower()
    namespace = chatbot_title.strip().replace(" ", "_")

    INDEX_NAME = f"snobbots-{user_id.lower().replace(' ', '_')}"

    try:
        from app.RAG.pdf_processor import pc  # reuse Pinecone client

        if INDEX_NAME not in pc.list_indexes().names():
            raise HTTPException(status_code=404, detail=f"Index '{INDEX_NAME}' not found")

        index = pc.Index(INDEX_NAME)

        # ✅ delete all vectors in namespace
        index.delete(delete_all=True, namespace=namespace)

        return {
            "message": f"Namespace '{namespace}' flushed successfully from index '{INDEX_NAME}'",
            "namespace": namespace,
            "index_name": INDEX_NAME
        }

    except Exception as e:
        raise HTTPException(status_code=500, detail=f"Flush failed: {str(e)}")<|MERGE_RESOLUTION|>--- conflicted
+++ resolved
@@ -1,21 +1,13 @@
 import requests
 from fastapi import APIRouter, Depends, File, Form, HTTPException, UploadFile
 from fastapi.responses import JSONResponse
-<<<<<<< HEAD
-from pydantic import BaseModel
-from typing import List
-=======
+
 from pydantic import BaseModel, Field
 from typing import Optional, List
->>>>>>> 69ed3ecd
 from bs4 import BeautifulSoup
 from urllib.parse import urljoin
 import secrets
 import string
-<<<<<<< HEAD
-
-=======
->>>>>>> 69ed3ecd
 
 from app.RAG.rag_helper import generate_response
 from app.RAG.pdf_processor import process_and_index_data
@@ -162,8 +154,6 @@
     except Exception as e:
         raise HTTPException(status_code=500, detail=f"API key creation failed: {str(e)}")
 
-<<<<<<< HEAD
-=======
 
 @rag_router.put("/update-chatbot")
 def update_chatbot_api(
@@ -501,7 +491,7 @@
         
     except Exception as e:
         raise HTTPException(status_code=500, detail=f"Failed to get bot count: {str(e)}")
->>>>>>> 69ed3ecd
+
 # ------------------ DOCS SEPARATED ------------------ #
 
 @rag_router.post("/docs/file")
