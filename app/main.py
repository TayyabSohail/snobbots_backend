<<<<<<< HEAD
import os
import requests
import numpy as np
import json
import logging
import sys
from contextlib import asynccontextmanager
from dotenv import load_dotenv
from openai import OpenAI
=======
"""Main FastAPI application with Supabase authentication."""
import logging
import sys
import os
from contextlib import asynccontextmanager
import uvicorn
>>>>>>> 29a3ad86

from fastapi import FastAPI, Request
from fastapi.middleware.cors import CORSMiddleware
from fastapi.responses import JSONResponse
<<<<<<< HEAD

from app.core.config import settings
from app.auth import auth_router
from pinecone import Pinecone
from pydantic import BaseModel
from fastapi.responses import JSONResponse

=======
from fastapi.exceptions import RequestValidationError
from starlette.exceptions import HTTPException as StarletteHTTPException

from app.core.config import settings
from app.auth import auth_router
from app.helpers.response_helper import error_response  # ✅ IMPORTED
>>>>>>> 29a3ad86


# ---------------------------
# Logging Configuration
# ---------------------------
logging.basicConfig(
    level=logging.INFO,
    format="%(asctime)s - %(name)s - %(levelname)s - %(message)s",
    handlers=[logging.StreamHandler(sys.stdout)]
)
logger = logging.getLogger(__name__)

# ---------------------------
# Environment + OpenAI + Pinecone Setup
# ---------------------------
load_dotenv()
client = OpenAI(api_key=os.getenv("OPENAI_API_KEY"))

# Initialize Pinecone client
pc = Pinecone(api_key=os.getenv("PINECONE_API_KEY"))

INDEX_NAME = "snobbots-index"


# Connect to existing index
index = pc.Index(INDEX_NAME)


# ---------------------------
# FastAPI Lifespan
# ---------------------------
@asynccontextmanager
async def lifespan(app: FastAPI):
    """Application lifespan events."""
    logger.info("Starting Snobbots Backend API")
    logger.info(f"Environment: {settings.environment}")
    logger.info(f"Debug mode: {settings.debug}")
    yield
    logger.info("Shutting down Snobbots Backend API")


# ---------------------------
# FastAPI App
# ---------------------------
app = FastAPI(
    title="Snobbots Backend API",
    description="Backend API for Snobbots with Supabase Authentication + OpenAI RAG",
    version="1.0.0",
    debug=settings.debug,
    lifespan=lifespan,
)

# Add CORS middleware
app.add_middleware(
    CORSMiddleware,
    allow_origins=["*"],   # or ["http://localhost:3000"] if frontend runs there
    allow_credentials=True,
    allow_methods=["*"],
    allow_headers=["*"],
)

# -------------------------
# ✅ Global Exception Handlers
# -------------------------

@app.exception_handler(RequestValidationError)
async def validation_exception_handler(request: Request, exc: RequestValidationError):
    """Handles Pydantic validation errors in request body/query/params."""
    return JSONResponse(
        status_code=422,
        content=error_response(
            message="Validation failed",
            code="VALIDATION_ERROR",
            errors=exc.errors(),
        ),
    )


@app.exception_handler(StarletteHTTPException)
async def http_exception_handler(request: Request, exc: StarletteHTTPException):
    """Handles typical HTTP exceptions (e.g. 404, 401)."""
    return JSONResponse(
        status_code=exc.status_code,
        content=error_response(
            message=str(exc.detail),
            code="HTTP_ERROR",
        ),
    )


<<<<<<< HEAD
# ---------------------------
# Exception Handler
# ---------------------------
@app.exception_handler(Exception)
async def global_exception_handler(request: Request, exc: Exception):
    logger.error(f"Global exception handler: {exc}", exc_info=True)
=======
@app.exception_handler(Exception)
async def global_exception_handler(request: Request, exc: Exception):
    """Handles all other uncaught exceptions."""
    logger.error(f"Unhandled error: {exc}", exc_info=True)
>>>>>>> 29a3ad86
    return JSONResponse(
        status_code=500,
        content=error_response(
            message="Internal server error",
            code="SERVER_ERROR",
        ),
    )


# ---------------------------
# OpenAI RAG Helper with Pinecone
# ---------------------------
class QueryRequest(BaseModel):
    query: str
    
def generate_response(query: str):
    # 1. Get embeddings from OpenAI
    embed_resp = client.embeddings.create(
        model="text-embedding-3-large",  # or "text-embedding-3-small"
        input=query
    )
    query_embedding = embed_resp.data[0].embedding

    # 2. Search Pinecone
    results = index.query(
        vector=query_embedding,
        top_k=3,
        include_metadata=True
    )
    top_chunks = [match["metadata"]["chunk_text"] for match in results["matches"]]
    context = "\n\n".join(top_chunks)

    # 3. Prompt
    prompt = f"""You are a helpful chatbot assistant who replies to all queries using the provided context. 
If the answer cannot be found in the context, say you don't know.

Context:
{context}

Question:
{query}

Answer:"""

    # 4. Stream response from OpenAI Chat API
    stream = client.chat.completions.create(
        model="gpt-4o-mini",
        messages=[{"role": "user", "content": prompt}],
        stream=True
    )

    for chunk in stream:
        if chunk.choices[0].delta.content:
            yield chunk.choices[0].delta.content
# ---------------------------
# Endpoints
# ---------------------------


@app.post("/ask")
async def ask(request: QueryRequest):
    full_text = "".join([chunk for chunk in generate_response(request.query)])
    return JSONResponse({"answer": full_text})


# Supabase Auth Router
app.include_router(auth_router, prefix=settings.api_prefix)


<<<<<<< HEAD
# Root
@app.get("/")
=======
# Root endpoint
@app.api_route("/", methods=["GET", "HEAD"])
>>>>>>> 29a3ad86
async def root():
    return {
        "message": "Snobbots Backend API",
        "version": "1.0.0",
        "status": "running",
    }


# Health
@app.get("/health")
async def health_check():
    return {
        "status": "healthy",
        "environment": settings.environment,
        "debug": settings.debug,
    }


# ---------------------------
# Run
# ---------------------------
if __name__ == "__main__":
<<<<<<< HEAD
    import uvicorn
    uvicorn.run(
        "app.main:app",
        host="0.0.0.0",
        port=8000,
        reload=settings.debug,
        log_level="info"
    )
=======
    port = int(os.getenv("PORT", 8000))
    uvicorn.run(
        "app.main:app",
        host="0.0.0.0",
        port=port,
        reload=False,
        log_level="info",
    )
>>>>>>> 29a3ad86
<|MERGE_RESOLUTION|>--- conflicted
+++ resolved
@@ -1,42 +1,26 @@
-<<<<<<< HEAD
+"""Main FastAPI application with Supabase authentication."""
 import os
+import sys
+import json
+import logging
+from contextlib import asynccontextmanager
+
 import requests
 import numpy as np
-import json
-import logging
-import sys
-from contextlib import asynccontextmanager
+import uvicorn
 from dotenv import load_dotenv
 from openai import OpenAI
-=======
-"""Main FastAPI application with Supabase authentication."""
-import logging
-import sys
-import os
-from contextlib import asynccontextmanager
-import uvicorn
->>>>>>> 29a3ad86
-
 from fastapi import FastAPI, Request
 from fastapi.middleware.cors import CORSMiddleware
 from fastapi.responses import JSONResponse
-<<<<<<< HEAD
+from fastapi.exceptions import RequestValidationError
+from pinecone import Pinecone
+from pydantic import BaseModel
+from starlette.exceptions import HTTPException as StarletteHTTPException
 
 from app.core.config import settings
 from app.auth import auth_router
-from pinecone import Pinecone
-from pydantic import BaseModel
-from fastapi.responses import JSONResponse
-
-=======
-from fastapi.exceptions import RequestValidationError
-from starlette.exceptions import HTTPException as StarletteHTTPException
-
-from app.core.config import settings
-from app.auth import auth_router
-from app.helpers.response_helper import error_response  # ✅ IMPORTED
->>>>>>> 29a3ad86
-
+from app.helpers.response_helper import error_response
 
 # ---------------------------
 # Logging Configuration
@@ -126,19 +110,13 @@
     )
 
 
-<<<<<<< HEAD
 # ---------------------------
 # Exception Handler
 # ---------------------------
-@app.exception_handler(Exception)
-async def global_exception_handler(request: Request, exc: Exception):
-    logger.error(f"Global exception handler: {exc}", exc_info=True)
-=======
 @app.exception_handler(Exception)
 async def global_exception_handler(request: Request, exc: Exception):
     """Handles all other uncaught exceptions."""
     logger.error(f"Unhandled error: {exc}", exc_info=True)
->>>>>>> 29a3ad86
     return JSONResponse(
         status_code=500,
         content=error_response(
@@ -208,13 +186,9 @@
 app.include_router(auth_router, prefix=settings.api_prefix)
 
 
-<<<<<<< HEAD
-# Root
-@app.get("/")
-=======
+
 # Root endpoint
 @app.api_route("/", methods=["GET", "HEAD"])
->>>>>>> 29a3ad86
 async def root():
     return {
         "message": "Snobbots Backend API",
@@ -237,16 +211,6 @@
 # Run
 # ---------------------------
 if __name__ == "__main__":
-<<<<<<< HEAD
-    import uvicorn
-    uvicorn.run(
-        "app.main:app",
-        host="0.0.0.0",
-        port=8000,
-        reload=settings.debug,
-        log_level="info"
-    )
-=======
     port = int(os.getenv("PORT", 8000))
     uvicorn.run(
         "app.main:app",
@@ -254,5 +218,4 @@
         port=port,
         reload=False,
         log_level="info",
-    )
->>>>>>> 29a3ad86
+    )